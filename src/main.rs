--- conflicted
+++ resolved
@@ -377,27 +377,6 @@
                 info!(log, "Starting as non-leader with disabled consensus. No metrics will be sent until leader is switched on by command");
             }
         }
-<<<<<<< HEAD
-        let consul_log = rlog.clone();
-        thread::Builder::new()
-            .name("bioyino_consul".into())
-            .spawn(move || {
-                let mut core = Core::new().unwrap();
-                let handle = core.handle();
-
-                let mut consensus = ConsulConsensus::new(&consul_log, agent, consul_key, &handle);
-                consensus.set_session_ttl(Duration::from_millis(consul_session_ttl as u64));
-                consensus.set_renew_time(Duration::from_millis(consul_renew_time as u64));
-                core.run(consensus.into_future().map_err(|_| ()))
-                    .expect("running core for Consul consensus");
-            })
-        .expect("starting thread for running consul");
-    } else {
-        info!(log, "consul is disabled, starting as leader");
-        IS_LEADER.store(true, Ordering::SeqCst);
-        CAN_LEADER.store(false, Ordering::SeqCst);
-=======
->>>>>>> bf5f7067
     }
 
     info!(log, "starting management server");
@@ -516,44 +495,6 @@
         }
     }
 
-<<<<<<< HEAD
-            let chans = chans.clone();
-            thread::Builder::new()
-                .name(format!("bioyino_udp{}", i).into())
-                .spawn(move || {
-                    // each thread runs it's own runtime
-                    let mut runtime = Runtime::new().expect("creating runtime for counting worker");
-
-                    // Inside each green thread
-                    for _ in 0..greens {
-                        // start a listener for all sockets
-                        for socket in sockets.iter() {
-                            let buf = BytesMut::with_capacity(task_queue_size * bufsize);
-
-                            let mut readbuf = BytesMut::with_capacity(bufsize);
-                            unsafe { readbuf.set_len(bufsize) }
-                            let chans = chans.clone();
-                            // create UDP listener
-                            let socket = socket.try_clone().expect("cloning socket");
-                            let socket =
-                                UdpSocket::from_std(socket, &::tokio::reactor::Handle::current())
-                                .expect("adding socket to event loop");
-
-                            let server = StatsdServer::new(
-                                socket,
-                                chans.clone(),
-                                buf,
-                                task_queue_size,
-                                bufsize,
-                                i,
-                                readbuf,
-                                task_queue_size,
-                                );
-
-                            runtime.spawn(server.into_future());
-                        }
-                    }
-=======
     if buffer_flush_time > 0 {
         let dur = Duration::from_millis(buffer_flush_time);
         let flush_timer = Interval::new(Instant::now() + dur, dur);
@@ -575,7 +516,6 @@
             warn!(tlog, "error running buffer flush timer"; "error"=>e.to_string());
         }));
     }
->>>>>>> bf5f7067
 
     if multimessage {
         start_sync_udp(
